--- conflicted
+++ resolved
@@ -181,17 +181,15 @@
                                       sel = self.sel_r)
 
         self.descrpt_reshape = tf.reshape(self.descrpt, [-1, self.ndescrpt])
-<<<<<<< HEAD
         self.descrpt_reshape = tf.identity(self.descrpt_reshape, name = 'o_rmat')
         self.descrpt_deriv = tf.identity(self.descrpt_deriv, name = 'o_rmat_deriv')
         self.rij = tf.identity(self.rij, name = 'o_rij')
         self.nlist = tf.identity(self.nlist, name = 'o_nlist')
-=======
+
         # only used when tensorboard was set as true
         tf.summary.histogram('descrpt', self.descrpt)
         tf.summary.histogram('rij', self.rij)
         tf.summary.histogram('nlist', self.nlist)
->>>>>>> 97ee2a73
 
         self.dout = self._pass_filter(self.descrpt_reshape, natoms, suffix = suffix, reuse = reuse, trainable = self.trainable)
         tf.summary.histogram('embedding_net_output', self.dout)
@@ -329,16 +327,16 @@
                                             tf.random_normal_initializer(stddev=stddev/np.sqrt(outputs_size[ii]+outputs_size[ii-1]), seed = seed), 
                                             trainable = trainable)
                         variable_summaries(w, 'matrix_'+str(ii)+'_'+str(type_i))
+
                         b = tf.get_variable('bias_'+str(ii)+'_'+str(type_i), 
                                             [1, outputs_size[ii]], 
                                             self.filter_precision,
                                             tf.random_normal_initializer(stddev=stddev, mean = bavg, seed = seed), 
                                             trainable = trainable)
-<<<<<<< HEAD
+                        variable_summaries(b, 'bias_'+str(ii)+'_'+str(type_i))
+
                         hidden = tf.reshape(activation_fn(tf.matmul(xyz_scatter, w) + b), [-1, outputs_size[ii]])
-=======
-                        variable_summaries(b, 'bias_'+str(ii)+'_'+str(type_i))
->>>>>>> 97ee2a73
+
                         if self.filter_resnet_dt :
                             idt = tf.get_variable('idt_'+str(ii)+'_'+str(type_i), 
                                                   [1, outputs_size[ii]], 
