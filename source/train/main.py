--- conflicted
+++ resolved
@@ -11,11 +11,8 @@
 from .test import test
 from .train import train
 from .transform import transform
-<<<<<<< HEAD
-=======
 from .compress import compress
 from .doc import doc_train_input
->>>>>>> d3fb14f2
 
 
 def main():
@@ -27,10 +24,9 @@
         if no command was input
     """
     parser = argparse.ArgumentParser(
-<<<<<<< HEAD
         description="DeePMD-kit: A deep learning package for many-body potential energy"
         " representation and molecular dynamics",
-        formatter_class=argparse.ArgumentDefaultsHelpFormatter
+        formatter_class=argparse.ArgumentDefaultsHelpFormatter,
     )
     subparsers = parser.add_subparsers(title="Valid subcommands", dest="command")
 
@@ -44,35 +40,29 @@
         action="count",
         dest="log_level",
         help="set verbosity level 0 - 3, 0=ERROR, 1(-v)=WARNING, 2(-vv)=INFO "
-        "and 3(-vvv)=DEBUG"
+        "and 3(-vvv)=DEBUG",
     )
     parser_log.add_argument(
         "-l",
         "--log-path",
         default=None,
         help="set log file to log messages to disk, if not specified, the logs will "
-        "only be output to console"
+        "only be output to console",
     )
 
     # * config script ******************************************************************
     parser_cfig = subparsers.add_parser(
         "config",
         parents=[parser_log],
-        help="fast configuration of parameter file for smooth model"
+        help="fast configuration of parameter file for smooth model",
     )
     parser_cfig.add_argument(
-        "-o",
-        "--output",
-        type=str,
-        default="input.json",
-        help="the output json file"
+        "-o", "--output", type=str, default="input.json", help="the output json file"
     )
 
     # * transform script ***************************************************************
     parser_transform = subparsers.add_parser(
-        "transform",
-        parents=[parser_log],
-        help="pass parameters to another model"
+        "transform", parents=[parser_log], help="pass parameters to another model"
     )
     parser_transform.add_argument(
         "-r",
@@ -82,14 +72,14 @@
         help="the model receiving parameters",
     )
     parser_transform.add_argument(
-        "-o",
+        "-O",
         "--old-model",
         default="old_frozen_model.pb",
         type=str,
         help="the model providing parameters",
     )
     parser_transform.add_argument(
-        "-n",
+        "-o",
         "--output",
         default="frozen_model.pb",
         type=str,
@@ -98,25 +88,24 @@
 
     # * config parser ******************************************************************
     parser_train = subparsers.add_parser(
-        "train",
-        parents=[parser_log],
-        help="train a model")
+        "train", parents=[parser_log], help="train a model"
+    )
     parser_train.add_argument(
         "INPUT", help="the input parameter file in json or yaml format"
     )
     parser_train.add_argument(
-        "-im"
+        "-i",
         "--init-model",
         type=str,
         default=False,
         help="Initialize the model by the provided checkpoint.",
     )
     parser_train.add_argument(
-        "-r"
+        "-r",
         "--restart",
         type=str,
         default=False,
-        help="Restart the training from the provided checkpoint."
+        help="Restart the training from the provided checkpoint.",
     )
     parser_train.add_argument(
         "-o",
@@ -133,20 +122,19 @@
         choices=("master", "collect", "workers"),
         help="Set the manner of logging when running with MPI. 'master' logs only on "
         "main process, 'collect' broadcasts logs from workers to master and 'workers' "
-        "means each process will output its own log"
+        "means each process will output its own log",
     )
 
     # * freeze script ******************************************************************
     parser_frz = subparsers.add_parser(
-        "freeze",
-        parents=[parser_log],
-        help="freeze the model")
+        "freeze", parents=[parser_log], help="freeze the model"
+    )
     parser_frz.add_argument(
-        "-f",
-        "--folder",
+        "-c",
+        "--checkpoint-folder",
         type=str,
         default=".",
-        help="path to checkpoint folder"
+        help="path to checkpoint folder",
     )
     parser_frz.add_argument(
         "-o",
@@ -164,9 +152,8 @@
 
     # * test script ********************************************************************
     parser_tst = subparsers.add_parser(
-        "test",
-        parents=[parser_log],
-        help="test the model")
+        "test", parents=[parser_log], help="test the model"
+    )
     parser_tst.add_argument(
         "-m",
         "--model",
@@ -182,29 +169,14 @@
         help="The system dir. Recursively detect systems in this directory",
     )
     parser_tst.add_argument(
-        "-S",
-        "--set-prefix",
-        default="set",
-        type=str,
-        help="The set prefix"
-    )
-    parser_tst.add_argument(
-        "-n",
-        "--numb-test",
-        default=100,
-        type=int,
-        help="The number of data for test"
-    )
-    parser_tst.add_argument(
-        "-r",
-        "--rand-seed",
-        type=int,
-        help="The random seed")
-    parser_tst.add_argument(
-        "-st",
-        "--shuffle-test",
-        action="store_true",
-        help="Shuffle test data"
+        "-S", "--set-prefix", default="set", type=str, help="The set prefix"
+    )
+    parser_tst.add_argument(
+        "-n", "--numb-test", default=100, type=int, help="The number of data for test"
+    )
+    parser_tst.add_argument("-r", "--rand-seed", type=int, help="The random seed")
+    parser_tst.add_argument(
+        "--shuffle-test", action="store_true", help="Shuffle test data"
     )
     parser_tst.add_argument(
         "-d",
@@ -217,6 +189,66 @@
         "--atomic-energy",
         action="store_true",
         help="Test the accuracy of atomic energy",
+    )
+
+    # * compress model *****************************************************************
+    # Compress a model, which including tabulating the embedding-net.
+    # The table is composed of fifth-order polynomial coefficients and is assembled
+    # from two sub-tables. The first table takes the stride(parameter) as it's uniform
+    # stride, while the second table takes 10 * stride as it\s uniform stride
+    #  The range of the first table is automatically detected by deepmd-kit, while the
+    # second table ranges from the first table's upper boundary(upper) to the
+    # extrapolate(parameter) * upper.
+    parser_compress = subparsers.add_parser("compress", help="compress a model")
+    parser_compress.add_argument(
+        "INPUT",
+        help="The input parameter file in json or yaml format, which should be "
+        "consistent with the original model parameter file",
+    )
+    parser_compress.add_argument(
+        "-i",
+        "--input",
+        default="frozen_model.pb",
+        type=str,
+        help="The original frozen model, which will be compressed by the deepmd-kit",
+    )
+    parser_compress.add_argument(
+        "-o",
+        "--output",
+        default="frozen_model_compress.pb",
+        type=str,
+        help="The compressed model",
+    )
+    parser_compress.add_argument(
+        "-e",
+        "--extrapolate",
+        default=5,
+        type=int,
+        help="The scale of model extrapolation",
+    )
+    parser_compress.add_argument(
+        "-s",
+        "--stride",
+        default=0.01,
+        type=float,
+        help="The uniform stride of tabulation's first table, the second table will "
+        "use 10 * stride as it's uniform stride",
+    )
+    parser_compress.add_argument(
+        "-f",
+        "--frequency",
+        default=-1,
+        type=int,
+        help="The frequency of tabulation overflow check(If the input environment "
+        "matrix overflow the first or second table range). "
+        "By default do not check the overflow",
+    )
+    parser_compress.add_argument(
+        "-c",
+        "--checkpoint-folder",
+        type=str,
+        default=".",
+        help="path to checkpoint folder",
     )
 
     # * print docs script **************************************************************
@@ -225,85 +257,6 @@
         parents=[parser_log],
         help="print the documentation (in rst format) of input training parameters.",
     )
-=======
-	description="DeePMD-kit: A deep learning package for many-body potential energy representation and molecular dynamics")
-    subparsers = parser.add_subparsers(title='Valid subcommands', dest='command')    
-
-    # parser_cfig = subparsers.add_parser('config', help='fast configuration of parameter file for smooth model')
-    # parser_cfig.add_argument("-o", "--output", type=str, default = "input.json", 
-    #                          help="the output json file")    
-    
-    default_num_inter_threads = 0
-    parser_transform = subparsers.add_parser('transform', help='pass parameters to another model')
-    parser_transform.add_argument('-r', "--raw-model", default = "raw_frozen_model.pb", type=str, 
-				  help = "the model receiving parameters")
-    parser_transform.add_argument("-o","--old-model", default = "old_frozen_model.pb", type=str, 
-				  help='the model providing parameters')
-    parser_transform.add_argument("-n", "--output", default = "frozen_model.pb", type=str, 
-				  help = "the model after passing parameters")
-    parser_train = subparsers.add_parser('train', help='train a model')
-    parser_train.add_argument('INPUT', 
-                              help='the input parameter file in json or yaml format')
-    parser_train.add_argument('--init-model', type = str, 
-                              help=
-                              'Initialize the model by the provided checkpoint.')
-    parser_train.add_argument('--restart', type = str, 
-                              help=
-                              'Restart the training from the provided checkpoint.')
-    parser_train.add_argument('-o','--output', type = str, default = 'out.json',
-                              help=
-                              'The output file of the parameters used in training.')
-    
-    parser_frz = subparsers.add_parser('freeze', help='freeze the model')
-    parser_frz.add_argument("-d", "--folder", type=str, default = ".", 
-                            help="path to checkpoint folder")
-    parser_frz.add_argument("-o", "--output", type=str, default = "frozen_model.pb", 
-                            help="name of graph, will output to the checkpoint folder")
-    parser_frz.add_argument("-n", "--nodes", type=str, 
-                            help="the frozen nodes, if not set, determined from the model type")
-
-    parser_tst = subparsers.add_parser('test', help='test the model')
-    parser_tst.add_argument("-m", "--model", default="frozen_model.pb", type=str, 
-                            help="Frozen model file to import")
-    parser_tst.add_argument("-s", "--system", default=".", type=str, 
-                            help="The system dir. Recursively detect systems in this directory")
-    parser_tst.add_argument("-S", "--set-prefix", default="set", type=str, 
-                            help="The set prefix")
-    parser_tst.add_argument("-n", "--numb-test", default=100, type=int, 
-                            help="The number of data for test")
-    parser_tst.add_argument("-r", "--rand-seed", type=int, 
-                            help="The random seed")
-    parser_tst.add_argument("--shuffle-test", action = 'store_true', 
-                            help="Shuffle test data")
-    parser_tst.add_argument("-d", "--detail-file", type=str, 
-                            help="The file containing details of energy force and virial accuracy")
-    parser_tst.add_argument("-a", "--atomic-energy", action = 'store_true', 
-                            help="Test the accuracy of atomic energy")
-    
-    """
-    Compress a model, which including tabulating the embedding-net. 
-    The table is composed of fifth-order polynomial coefficients and is assembled from two sub-tables. The first table takes the stride(parameter) as it\'s uniform stride, while the second table takes 10 * stride as it\s uniform stride 
-    The range of the first table is automatically detected by deepmd-kit, while the second table ranges from the first table\'s upper boundary(upper) to the extrapolate(parameter) * upper.
-    """
-    parser_compress = subparsers.add_parser('compress', help='compress a model')
-    parser_compress.add_argument('INPUT', 
-                            help='The input parameter file in json or yaml format, which should be consistent with the original model parameter file')
-    parser_compress.add_argument('-i', "--input", default = "frozen_model.pb", type=str, 
-				            help = "The original frozen model, which will be compressed by the deepmd-kit")
-    parser_compress.add_argument("-o","--output", default = "frozen_model_compress.pb", type=str, 
-				            help='The compressed model')
-    parser_compress.add_argument('-e', '--extrapolate', default=5, type=int, 
-                            help="The scale of model extrapolation")
-    parser_compress.add_argument('-s', '--stride', default=0.01, type=float, 
-                            help="The uniform stride of tabulation's first table, the second table will use 10 * stride as it's uniform stride")
-    parser_compress.add_argument('-f', '--frequency', default=-1, type=int, 
-                            help="The frequency of tabulation overflow check(If the input environment matrix overflow the first or second table range). By default do not check the overflow")
-    parser_compress.add_argument("-d", "--folder", type=str, default = ".",
-                            help="path to checkpoint folder")
-
-    parser_train = subparsers.add_parser('doc-train-input', 
-                                         help='print the documentation (in rst format) of input training parameters.')
->>>>>>> d3fb14f2
 
     args = parser.parse_args()
 
@@ -325,13 +278,9 @@
         test(args)
     elif args.command == "transform":
         transform(args)
-<<<<<<< HEAD
+    elif args.command == "compress":
+        compress(args)
     elif args.command == "doc-train-input":
-=======
-    elif args.command == 'compress' :
-        compress(args)
-    elif args.command == 'doc-train-input' :
->>>>>>> d3fb14f2
         doc_train_input(args)
     else:
         raise RuntimeError(f"unknown command {args.command}")